--- conflicted
+++ resolved
@@ -62,7 +62,6 @@
        wrapper 'multicorn.processfdw.ProcessFdw');
 select * from proctest;
 
-<<<<<<< HEAD
 create foreign table statetest (
        state integer
 ) server multicorn_srv options (
@@ -83,7 +82,6 @@
 
 select * from rsstest;
 
-=======
 create foreign table gittest (
        author_name character varying,
        author_email character varying,
@@ -94,7 +92,6 @@
        wrapper 'multicorn.gitfdw.GitFdw',
        "path" '/tmp/multicorn' );
 select * from gittest;
->>>>>>> 113de45b
 
 create foreign table googletest (
        url character varying,

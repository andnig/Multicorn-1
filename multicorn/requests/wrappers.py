--- conflicted
+++ resolved
@@ -56,11 +56,6 @@
         return List(self.storage.type)
 
 
-<<<<<<< HEAD
-
-
-=======
->>>>>>> ad2c1cc7
 @RequestWrapper.register_wrapper(requests.LiteralRequest)
 class LiteralWrapper(RequestWrapper):
     def __init__(self, *args, **kwargs):

--- conflicted
+++ resolved
@@ -290,14 +290,8 @@
             replacement = requests.AndRequest(replacement, attr == other)
         return replacement
 
-<<<<<<< HEAD
-    def register(self, name, expression=None, reverse=None,
-                to=None, on=None, uses=None,
-                multiple=True, reverse_suffix='s'):
-=======
     def register(self, name, expression=None, reverse=None, to=None, on=None,
                  uses=None, multiple=True, reverse_suffix='s'):
->>>>>>> b97de79d
         if expression is not None:
             super(RelationExtenser, self).register(name, expression, reverse)
         else:

--- conflicted
+++ resolved
@@ -285,22 +285,14 @@
             replacement = requests.AndRequest(replacement, attr == other)
         return replacement
 
-<<<<<<< HEAD
-
-    def register(self, name, expression=None, reverse=None, to=None, on=None, uses=None, multiple=True, reverse_suffix='s'):
+    def register(self, name, expression=None, reverse=None,
+                to=None, on=None, uses=None, multiple=True, reverse_suffix='s'):
         if expression is not None:
             super(RelationExtenser, self).register(name, expression, reverse)
         else:
             # Do not actually register
-            self._pending_relations.append(Relation(name, to, on, uses, multiple, reverse_suffix))
-
-=======
-    def register(self, name, to,
-                 on=None, uses=None, multiple=True, reverse_suffix='s'):
-        """Do not actually register the property, wait for late binding"""
-        self._pending_relations.append(Relation(
-            name, to, on, uses, multiple, reverse_suffix))
->>>>>>> a680fa54
+            self._pending_relations.append(Relation(name, to, on, uses,
+                multiple, reverse_suffix))
 
     def registration(self):
         self._bind_relations(self.multicorn)
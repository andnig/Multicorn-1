# -*- coding: utf-8 -*-
# Copyright © 2008-2011 Kozea
# This file is part of Multicorn, licensed under a 3-clause BSD license.
<<<<<<< HEAD
from .where import Where
=======

from bson.code import Code
>>>>>>> a171892f


class MongoRequest(object):

    def __init__(self):
        self.current_where = Where()
        self.mapreduces = []
        self.count = False
        self.one = False
        self.fields = {}

    def __repr__(self):
        return ("MongoRequest("
        "current_where=%r, mapreduces=%r, fields=%r, count=%r, one=%r)") % (
            self.current_where(),
            self.mapreduces,
            self.fields,
            self.count,
            self.one)

    def set_current_where(self, where_expr):
        self.current_where = Where(where_expr)

    def execute(self, collection):
        print(self)
        for mr in self.mapreduces:
            collection = mr.execute(collection)
        results = collection.find(self.current_where())
        if self.count:
            return results.count()
        if self.one:
            return collection.find_one(self.current_where())
        if self.mapreduces:
            def mr_transform(results):
                for result in results:
                    yield result["value"]
            return mr_transform(results)
        else:
            return results<|MERGE_RESOLUTION|>--- conflicted
+++ resolved
@@ -1,12 +1,8 @@
 # -*- coding: utf-8 -*-
 # Copyright © 2008-2011 Kozea
 # This file is part of Multicorn, licensed under a 3-clause BSD license.
-<<<<<<< HEAD
 from .where import Where
-=======
-
 from bson.code import Code
->>>>>>> a171892f
 
 
 class MongoRequest(object):

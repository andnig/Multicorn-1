# -*- coding: utf-8 -*-
# This file is part of Dyko
# Copyright © 2008-2010 Kozea
#
# This library is free software: you can redistribute it and/or modify
# it under the terms of the GNU General Public License as published by
# the Free Software Foundation, either version 3 of the License, or
# (at your option) any later version.
#
# This library is distributed in the hope that it will be useful,
# but WITHOUT ANY WARRANTY; without even the implied warranty of
# MERCHANTABILITY or FITNESS FOR A PARTICULAR PURPOSE.  See the
# GNU General Public License for more details.
#
# You should have received a copy of the GNU General Public License
# along with Kalamar.  If not, see <http://www.gnu.org/licenses/>.

"""
Ldap test.

Test the Ldap access point.

"""

from kalamar.access_point.ldap_ import Ldap, LdapProperty

from ..common import make_site, run_common, require

HOSTNAME = "localhost"
PATH = "ou=test,dc=test,dc=fr"
USER = "cn=Manager,dc=test,dc=fr"
PASSWORD = "password"


def make_ap():
    """Create a simple access point."""
<<<<<<< HEAD
    return Ldap(ldap_test_hostname, ldap_test_path, ldap_test_user, ldap_test_password, {
            "id": LdapProperty(int, "cn"),
            "name": LdapProperty(rdn_name="sn"),
            "objectClass": LdapProperty(auto=('top', 'person', 'inetOrgPerson'))})

def clean_ap(access_point):
    """Suppress all ldap objects in the test path"""
    ldapap = ldap.open(access_point.hostname)
    ldapap.simple_bind(ldap_test_user, ldap_test_password)
    for cn, _ in ldapap.search_s(access_point.ldap_path, ldap.SCOPE_ONELEVEL):
=======
    return Ldap(HOSTNAME, PATH, USER, PASSWORD, {
            "id": LdapProperty("cn", int),
            "name": LdapProperty("sn"),
            "objectClass": LdapProperty(
                auto=('top', 'person', 'inetOrgPerson'))})

def clean_ap():
    """Suppress all ldap objects in the test path."""
    import ldap

    ldapap = ldap.open(HOSTNAME)
    ldapap.simple_bind(USER, PASSWORD)
    for cn, _ in ldapap.search_s(PATH, ldap.SCOPE_ONELEVEL):
>>>>>>> 48b13e5d
        ldapap.delete_s(cn)

def runner(test):
    """Test runner for ``test``."""
    access_point = make_ap()
    try:
        site = make_site(access_point, fill=not hasattr(test, "nofill"))
        test(site)
    finally:
        clean_ap(access_point)

@require("ldap")
@run_common
def test_common():
    """Launch common tests for LDAP."""
    return None, runner, "Ldap"<|MERGE_RESOLUTION|>--- conflicted
+++ resolved
@@ -34,32 +34,19 @@
 
 def make_ap():
     """Create a simple access point."""
-<<<<<<< HEAD
-    return Ldap(ldap_test_hostname, ldap_test_path, ldap_test_user, ldap_test_password, {
+    return Ldap(HOSTNAME, PATH, USER, PASSWORD, {
             "id": LdapProperty(int, "cn"),
             "name": LdapProperty(rdn_name="sn"),
-            "objectClass": LdapProperty(auto=('top', 'person', 'inetOrgPerson'))})
-
-def clean_ap(access_point):
-    """Suppress all ldap objects in the test path"""
-    ldapap = ldap.open(access_point.hostname)
-    ldapap.simple_bind(ldap_test_user, ldap_test_password)
-    for cn, _ in ldapap.search_s(access_point.ldap_path, ldap.SCOPE_ONELEVEL):
-=======
-    return Ldap(HOSTNAME, PATH, USER, PASSWORD, {
-            "id": LdapProperty("cn", int),
-            "name": LdapProperty("sn"),
             "objectClass": LdapProperty(
                 auto=('top', 'person', 'inetOrgPerson'))})
 
-def clean_ap():
+def clean_ap(access_point):
     """Suppress all ldap objects in the test path."""
     import ldap
 
-    ldapap = ldap.open(HOSTNAME)
+    ldapap = ldap.open(access_point.hostname)
     ldapap.simple_bind(USER, PASSWORD)
-    for cn, _ in ldapap.search_s(PATH, ldap.SCOPE_ONELEVEL):
->>>>>>> 48b13e5d
+    for cn, _ in ldapap.search_s(access_point.ldap_path, ldap.SCOPE_ONELEVEL):
         ldapap.delete_s(cn)
 
 def runner(test):

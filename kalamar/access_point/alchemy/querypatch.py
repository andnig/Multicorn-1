# -*- coding: utf-8 -*-
# This file is part of Dyko
# Copyright © 2008-2010 Kozea
#
# This library is free software: you can redistribute it and/or modify
# it under the terms of the GNU General Public License as published by
# the Free Software Foundation, either version 3 of the License, or
# (at your option) any later version.
#
# This library is distributed in the hope that it will be useful,
# but WITHOUT ANY WARRANTY; without even the implied warranty of
# MERCHANTABILITY or FITNESS FOR A PARTICULAR PURPOSE.  See the
# GNU General Public License for more details.
#
# You should have received a copy of the GNU General Public License
# along with Kalamar.  If not, see <http://www.gnu.org/licenses/>.

"""
Query helpers for the Alchemy access point.

"""

from ...request import And, Or, Not
from ...query import QueryChain, QueryDistinct, QueryFilter, QueryOrder, \
    QueryRange, QuerySelect

from sqlalchemy.sql import expression
from kalamar.item import AbstractItem


# Monky-patchers are allowed to skip some arguments
# pylint: disable=W0613

def query_chain_to_alchemy(self, alchemy_query, access_point, properties):
    """Monkey-patched method on QueryChain to convert to alchemy."""
    for sub_query in self.queries:
        alchemy_query = sub_query.to_alchemy(
            alchemy_query, access_point, properties)
        properties = sub_query.validate(access_point.site, properties)
    return alchemy_query


def query_chain_validator(self, access_point, properties):
    """Monkey-patched method on QueryChain to validate properties management.

    This function split the queries between what can be managed within sql
    alchemy and what can't.

    A QueryChain can be managed by sqlalchemy if every subquery can be managed.
    Otherwise, it is (for now) considered unmanageable

    """
    cans = []
    for sub_query in self.queries:
        managed, not_managed = sub_query.alchemy_validate(
            access_point, properties)
        if not_managed is not None:
            return None, self
        if managed is not None:
            cans.append(managed)
        properties = sub_query.validate(access_point.site, properties)
    # TODO: proper cans & cants management
    query_can = QueryChain(cans)
    return query_can, None


def standard_validator(self, access_point, properties):
    """Validator for query types which can always be managed by sqlalchemy."""
    return self, None


def query_filter_to_alchemy(self, alchemy_query, access_point, properties):
    """Monkey-patched method on QueryFilter to convert to alchemy."""
    access_points = access_point.site.access_points
    print self
    print "ADDING JOINS TO %s " % alchemy_query
    def to_alchemy_condition(condition):
        """Converts a kalamar condition to an sqlalchemy condition."""
        # TODO: merge this with alchemy.to_alchemy_condition
        if isinstance(condition, (And, Or, Not)):
            alchemy_conditions = tuple(
                to_alchemy_condition(sub_condition)
                for sub_condition in condition.sub_requests)
            return condition.alchemy_function(alchemy_conditions)
        else:
            column = properties[condition.property.name].column
            value = condition.value
            if isinstance(value, AbstractItem):
                # TODO: manage multiple foreign key
                value = value.reference_repr()
            if condition.operator == "=":
                return column == value
            elif condition.operator == '!=':
                return column != value
            else:
                return column.op(condition.operator)(value)

    def build_join(tree, properties, alchemy_query):
        """Build the necessary joins for a condition."""
        print "INNER ADDING JOINS TO %s " % alchemy_query
        for name, values in tree.items():
            prop = properties[name]
            if prop.remote_ap:
                if prop.relation == "many-to-one" and isinstance(values, dict):
                    prop.remote_ap._table
                    join_col1 = prop.column
                    join_col2 = prop.remote_property.column
                    # _table isn't really private, just not in the public API
                    # pylint: disable=W0212
                    alchemy_query = alchemy_query.outerjoin(
                        prop.remote_ap._table,
                        onclause=(join_col1 == join_col2))
                    # pylint: enable=W0212
                    print "ALCHEMY QUERY AFTER JOIN: %s" % alchemy_query
                    alchemy_query = build_join(
                        values, prop.remote_ap.properties, alchemy_query)
        return alchemy_query
    join = build_join(
        self.condition.properties_tree, properties, access_point._table)
    alchemy_query = alchemy_query.select_from(join).where(to_alchemy_condition(self.condition))
    print "ALL GOOD: %s " % alchemy_query
    return alchemy_query


def query_filter_validator(self, access_point, properties):
    """Monkey-patched method on QueryFilter checking properties management.

    A query filter can be managed from within alchemy if every property which
    must be tested belongs to an alchemy access point.

    """
    from . import Alchemy

    cond_tree = self.condition.properties_tree
    access_points = access_point.site.access_points

    def inner_manage(name, values, properties):
        """Recursive method to find wether a property can be managed from
        sqlalchemey"""
        if name not in properties:
            return False
<<<<<<< HEAD
        elif not isinstance(cond_tree[name], dict):
            return True
=======
        elif not isinstance(values, dict):
                return True
>>>>>>> b7851f4f
        elif properties[name].remote_ap:
            remote_ap = properties[name].remote_ap
            if isinstance(remote_ap, Alchemy) \
                    and access_point.url == remote_ap.url:
                return all(inner_manage(new_name, values, remote_ap.properties)
                           for new_name, values in cond_tree[name].items())
            else:
                return False
    if all(inner_manage(name, values, properties)
           for name, values in cond_tree.items()):
        return self, None
    else:
        return None, self


def query_select_to_alchemy(self, alchemy_query, access_point, properties):
    """Monkey-patched method on QuerySelect to convert to alchemy.
 
    First, the mapping and sub selects are walked to build a join with other
    access points.

    Then, they are walked a second time to find what should be added to the
    SELECT clause.

    """
    access_points = access_point.site.access_points

    def build_join(select, properties, join):
        """Walks the mapping to build the joins"""
        for name, sub_select in select.sub_selects.items():
            remote_ap = properties[name].remote_ap
            remote_property = properties[name].remote_property
            # Accessing the table now ensure it is properly created
            remote_table = remote_property.access_point._table
            col1 = properties[name].column
            col2 = remote_property.column
            # _table isn't really private, just not in the public API
            # pylint: disable=W0212
            join = join.outerjoin(remote_table, onclause = col1 == col2)
            # pylint: enable=W0212
            join = build_join(sub_select, remote_ap.properties, join)
        return join

    def build_select(select, properties, alchemy_query):
        """Walks the mapping to append column"""
        for name, value in select.mapping.items():
            if value.name == "*":
                for prop_name, prop in properties.items():
                    column = prop.column
                    if prop.relation is None:
                        label = "%s%s" % (name, prop_name)
                        alchemy_query.append_column(column.label(label))
            else:
                column = properties[value.name].column
                alchemy_query.append_column(column.label(name))
        for name, sub_select in select.sub_selects.items():
            alchemy_query = build_select(
                sub_select, properties[name].remote_ap.properties,
                alchemy_query)
        return alchemy_query

    # _table isn't really private, just not in the public API
    # pylint: disable=W0212
    join = build_join(self, properties, access_point._table)
    # pylint: enable=W0212
    alchemy_query = alchemy_query.select_from(join)
    build_select(self, properties, alchemy_query)
    return alchemy_query


def query_select_validator(self, access_point, properties):
    """Validate that the query select can be managed from sqlalchemy.

    A query select can be managed if the properties it aliases all belong to an
    Alchemy access point instance.

    """
    from . import Alchemy

    def isvalid(select, properties):
        """Check if ``select`` is valid according to ``properties``."""
        for name, sub_select in select.sub_selects.items():
            remote_ap = properties[name].remote_ap
            if not (isinstance(remote_ap, Alchemy) and
                    remote_ap.url == access_point.url and
                    isvalid(sub_select, remote_ap.properties)):
                # We need further tests: if we can after all, let's do it
                return False
        return True

    if isvalid(self, properties):
        return self, None
    else:
        return None, self


def query_distinct_to_alchemy(self, alchemy_query, access_point, properties):
    """Monkey-patched method converting QueryDistinct to sqlalchemy query."""
    return alchemy_query.distinct()


def query_range_to_alchemy(self, alchemy_query, access_point, properties):
    """Monkey-patched method converting QueryRange to sqlalchemy query."""
    if self.range.start:
        alchemy_query = alchemy_query.offset(self.range.start)
    if self.range.stop:
        alchemy_query = alchemy_query.limit(
            self.range.stop - (self.range.start or 0))
    return alchemy_query


def query_order_to_alchemy(self, alchemy_query, access_point, properties):
    """Monkey-patched method converting QueryOrder to sqlalchemy query."""
    for key, order in self.orderbys:
        alchemy_query = alchemy_query.order_by(
            expression.asc(key) if order else expression.desc(key))
    return alchemy_query


QueryChain.alchemy_validate = query_chain_validator
QueryDistinct.alchemy_validate = standard_validator
QueryFilter.alchemy_validate = query_filter_validator
QueryOrder.alchemy_validate = standard_validator
QueryRange.alchemy_validate = standard_validator
QuerySelect.alchemy_validate = query_select_validator

QueryChain.to_alchemy = query_chain_to_alchemy
QueryDistinct.to_alchemy = query_distinct_to_alchemy
QueryFilter.to_alchemy = query_filter_to_alchemy
QueryOrder.to_alchemy = query_order_to_alchemy
QueryRange.to_alchemy = query_range_to_alchemy
QuerySelect.to_alchemy = query_select_to_alchemy

# pylint: enable=W0613<|MERGE_RESOLUTION|>--- conflicted
+++ resolved
@@ -72,8 +72,6 @@
 def query_filter_to_alchemy(self, alchemy_query, access_point, properties):
     """Monkey-patched method on QueryFilter to convert to alchemy."""
     access_points = access_point.site.access_points
-    print self
-    print "ADDING JOINS TO %s " % alchemy_query
     def to_alchemy_condition(condition):
         """Converts a kalamar condition to an sqlalchemy condition."""
         # TODO: merge this with alchemy.to_alchemy_condition
@@ -97,7 +95,6 @@
 
     def build_join(tree, properties, alchemy_query):
         """Build the necessary joins for a condition."""
-        print "INNER ADDING JOINS TO %s " % alchemy_query
         for name, values in tree.items():
             prop = properties[name]
             if prop.remote_ap:
@@ -111,14 +108,13 @@
                         prop.remote_ap._table,
                         onclause=(join_col1 == join_col2))
                     # pylint: enable=W0212
-                    print "ALCHEMY QUERY AFTER JOIN: %s" % alchemy_query
                     alchemy_query = build_join(
                         values, prop.remote_ap.properties, alchemy_query)
         return alchemy_query
     join = build_join(
         self.condition.properties_tree, properties, access_point._table)
-    alchemy_query = alchemy_query.select_from(join).where(to_alchemy_condition(self.condition))
-    print "ALL GOOD: %s " % alchemy_query
+    alchemy_query = alchemy_query.select_from(join).where(
+        to_alchemy_condition(self.condition))
     return alchemy_query
 
 
@@ -139,13 +135,8 @@
         sqlalchemey"""
         if name not in properties:
             return False
-<<<<<<< HEAD
-        elif not isinstance(cond_tree[name], dict):
+        elif not isinstance(values, dict):
             return True
-=======
-        elif not isinstance(values, dict):
-                return True
->>>>>>> b7851f4f
         elif properties[name].remote_ap:
             remote_ap = properties[name].remote_ap
             if isinstance(remote_ap, Alchemy) \

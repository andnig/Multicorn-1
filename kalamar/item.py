# -*- coding: utf-8 -*-
# This file is part of Dyko
# Copyright © 2008-2009 Kozea
#
# This library is free software: you can redistribute it and/or modify
# it under the terms of the GNU General Public License as published by
# the Free Software Foundation, either version 3 of the License, or
# (at your option) any later version.
#
# This library is distributed in the hope that it will be useful,
# but WITHOUT ANY WARRANTY; without even the implied warranty of
# MERCHANTABILITY or FITNESS FOR A PARTICULAR PURPOSE.  See the
# GNU General Public License for more details.
#
# You should have received a copy of the GNU General Public License
# along with Kalamar.  If not, see <http://www.gnu.org/licenses/>.

"""
Base classes to create kalamar items.

"""

import collections
from werkzeug.datastructures import MultiDict, UpdateDictMixin


Identity = collections.namedtuple('Identity', 'access_point, conditions')


class Item(collections.MutableMapping):
    """Base class for items.
    
    The _access_point attribute represents where, in kalamar, the item is
    stored. It is an instance of AccessPoint.

    Items are hashable but mutable, use hash with caution.

    """
    def __init__(self, access_point, properties=None):
        self._access_point = access_point
        self.modified = False
        self._properties = {}

        for key, value in (properties or {}).items():
            self._properties[key] = (value,)
    
    def __getitem__(self, key):
        return self._properties[key][0]

    def __setitem__(self, key, value):
        if key not in self:
            raise KeyError(key)
        self.modified = True
        self._properties[key] = (value,)

    def __delitem__(self, key):
        del self._properties[key]

    def __iter__(self):
        return iter(self._properties)

    def __len__(self):
        return len(self._properties)

    def __cmp__(self, item):
        """Compare two items.
        
        Useful in some algorithms (sorting by key, for example).
        DO NOT USE UNLESS YOU KNOW WHAT YOU'RE DOING!
        
        """
        if isinstance(item, Item):
            return cmp(hash(self), hash(item))
        return NotImplemented

    def __repr__(self):
        """Return a user-friendly representation of item."""
        return "<%s(%s @ %s)>" % (
            self.__class__.__name__, repr(self.identity),
            repr(self._access_point.name))
    
<<<<<<< HEAD
    def __hash__(self):
        """Return a hash of item.
        
        Do not forget that items are mutable, so the hash could change!
        
        This hash value is useful in some algorithms (eg in sets) and it
        permits a huge gain of performance. However, DON'T USE THIS HASH UNLESS
        YOU KNOW WHAT YOU'RE DOING.
        
        """
        return hash(self.identity)

=======
>>>>>>> 43b2f266
    def setlist(self, key, values):
        if key not in self:
            raise KeyError(key)
        self.modified = True
        self._properties[key] = tuple(values)

    def getlist(self, key):
        return self._properties[key]
    
    @property
    def identity(self):
        """Return an :class:`Identity` instance indentifying only this item."""
        return None

    def save(self):
        """Save the item."""
        self._access_point.save(self)
        self.modified = False

    def delete(self):
        """Delete the item."""
        self._access_point.delete(self)<|MERGE_RESOLUTION|>--- conflicted
+++ resolved
@@ -79,21 +79,6 @@
             self.__class__.__name__, repr(self.identity),
             repr(self._access_point.name))
     
-<<<<<<< HEAD
-    def __hash__(self):
-        """Return a hash of item.
-        
-        Do not forget that items are mutable, so the hash could change!
-        
-        This hash value is useful in some algorithms (eg in sets) and it
-        permits a huge gain of performance. However, DON'T USE THIS HASH UNLESS
-        YOU KNOW WHAT YOU'RE DOING.
-        
-        """
-        return hash(self.identity)
-
-=======
->>>>>>> 43b2f266
     def setlist(self, key, values):
         if key not in self:
             raise KeyError(key)

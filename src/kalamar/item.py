# -*- coding: utf-8 -*-
# This file is part of Dyko
# Copyright © 2008-2009 Kozea
#
# This library is free software: you can redistribute it and/or modify
# it under the terms of the GNU General Public License as published by
# the Free Software Foundation, either version 3 of the License, or
# (at your option) any later version.
#
# This library is distributed in the hope that it will be useful,
# but WITHOUT ANY WARRANTY; without even the implied warranty of
# MERCHANTABILITY or FITNESS FOR A PARTICULAR PURPOSE.  See the
# GNU General Public License for more details.
#
# You should have received a copy of the GNU General Public License
# along with Kalamar.  If not, see <http://www.gnu.org/licenses/>.

"""
Base classes to create kalamar items.

You probably want to use the Item.get_item_parser method to get the parser you
need. You may also want to inherit from one of the followings so you can write
your own parsers:
- CapsuleItem
- AtomItem

Any item parser class has to have a static attribute "format" set to the format
parsed, otherwise this class will be hidden to get_item_parser.

A parser class must implement the following methods:
- _custom_parse_data(self)
- _serialize(self, properties)

It must have a class attribute "format" which is name of the parsed format.

"""

from kalamar import parser, utils
from copy import deepcopy
from werkzeug import MultiDict

class Item(object):
    """
    Abstract class, base of any item parser.
    
    You can use the Item.get_item_parser static method to get automatically the
    parser you want.

    Useful attributes:
    - properties: acts like a defaultdict. The keys are strings and the values
      are MultiDict of python objects with default value at None.
    - _access_point: where, in kalamar, is stored the item. It is an instance
      of AccessPoint.

    This class is abstract and used by AtomItem and CapsuleItem, which are
    inherited by the parsers.

    """
    
    format = None

    def __init__(self, access_point, opener, accessor_properties={}):
        """Return an instance of Item.
        
        Parameters:
        - access_point: an instance of the AccessPoint class.
        - opener: a function taking no parameters and returning file-like
          object.
        - accessor_properties: properties generated by the accessor for this
          item.
        
        """
        self._opener = opener
        self._stream = None
        self.properties = ItemProperties(self, accessor_properties)
        self._access_point = access_point
        self.aliases = dict(self._access_point.parser_aliases)
        self.aliases.update(self._access_point.storage_aliases)
        self.aliases_rev = dict((b,a) for (a,b) in enumerate(self.aliases))
    
    @staticmethod
    def get_item_parser(format, *args, **kwargs):
        """Return an appropriate parser instance for the given format.
        
        Your kalamar distribution should have, at least, a paser for the
        "binary format".
        
        >>> from _test.corks import CorkAccessPoint, cork_opener
        >>> ap = CorkAccessPoint()
        >>> Item.get_item_parser("binary", ap, cork_opener, {"artist": "muse"})
        ...  # doctest: +ELLIPSIS
        <kalamar.parser.binaryitem.BinaryItem object at ...>
        
        An invalid format will raise a ValueError:
        >>> Item.get_item_parser("I do not exist", ap, cork_opener)
        Traceback (most recent call last):
        ...
        ValueError: Unknown format: I do not exist
        
        """

        parser.load()

        for subclass in utils.recursive_subclasses(Item):
            if getattr(subclass, 'format', None) == format:
                return subclass(*args, **kwargs)
        
        raise ValueError('Unknown format: ' + format)
<<<<<<< HEAD

    def serialize(self):
        """Return the item serialized into a string"""
        # Remove aliases
        props = dict((self.aliases.get(key,key), self.properties[key])
                     for key in self.properties.keys())
        return _serialize(self, props)
    
    def _serialize(self, properties):
        """Called by ``self.serialize''. Must return a data string"""
        raise NotImplementedError("Abstract class")

=======
    
    # TODO: TO BE DELETED ??????????
    # NO !! Items need to override operators functions
    # See vorbis item for example: comments can be lists.
    #
    #def matches(self, prop_name, operator, value):
    #    """Return boolean
    #
    #    Check if the item's property <prop_name> matches <value> for the given
    #    operator.
    #
    #    Availables operators are (see kalamar doc for further info):
    #    - "=" -> equal
    #    - "!=" -> different
    #    - ">" -> greater than (alphabetically)
    #    - "<" -> lower than (alphabetically)
    #    - ">=" -> greater or equal (alphabetically)
    #    - "<=" -> lower or equal (alphabetically)
    #    - "~=" -> matches the given regexp
    #    - "~!=" -> does not match the given regexp
    #        availables regexp are python's re module's regexp
    #    
    #    >>> from _test.corks import CorkAccessPoint, cork_opener
    #    >>> ap = CorkAccessPoint()
    #    >>> item = Item(ap, cork_opener, {"toto": "ToTo"})
    #    
    #    Example:
    #    >>> item.matches("toto", "~=", "[a-zA-Z]*")
    #    True
    #    >>> item.matches("toto", "#", "")
    #    Traceback (most recent call last):
    #    ...
    #    OperatorNotAvailable: #
    #
    #    Some descendants of Item class may overload _convert_value_type to get
    #    the "greater than/lower than" operators working with a numerical
    #    order (for instance).
    #
    #    """
    #
    #    prop_val = self.properties[prop_name]
    #    value = self._convert_value_type(prop_name, value)
    #    
    #    try:
    #        return utils.operators[operator](prop_val, value)
    #    except KeyError:
    #        raise kalamar.OperatorNotAvailable(operator)

>>>>>>> 3bb5b061
    @property
    def encoding(self):
        """Return the item's encoding.

        Return the item's encoding, based on what the parser can know from
        the items's data or, if unable to do so, on what is specified in the
        access_point.

        """
        return self._access_point.default_encoding

    def serialize(self):
        """Return the item serialized into a string."""
        # Remove aliases
        properties = dict((self.aliases.get(key,key), self.properties[key])
                     for key in self.properties.keys())
        return _serialize(self, properties)
    
    def _custom_serialize(self, properties):
        """Serialize item from its properties, return a data string.

        **This method have to be overriden.**

        This method must not worry about aliases, must not modify "properties",
        and must just return a string.

        """
        raise NotImplementedError("Abstract class")
    
    def _parse_data(self):
        """Call "_custom_parse_data" and do some stuff to the result."""

        self._open()
        properties = self._custom_parse_data()
        self.properties.update(properties)

    def _custom_parse_data(self):
        """Parse properties from data, return a dictionnary.
        
        **This method have to be overriden.**

        This method must not worry about aliases, must not modify "properties",
        and must just return a dict.

        """
        raise NotImplementedError("Abstract method")
    
    def _open(self):
        """Open the stream when called for the first time.
        
        >>> from _test.corks import CorkAccessPoint, cork_opener
        >>> ap = CorkAccessPoint()
        >>> item = Item(ap, cork_opener, {'toto': 'ToTo'})
        
        >>> item._stream
        >>> item._open()
        >>> stream = item._stream
        >>> print stream # doctest: +ELLIPSIS
        <open file '...kalamar/_test/toto', mode 'r' at ...>
        >>> item._open()
        >>> stream is item._stream
        True
        
        """
        if self._stream is None:
            self._stream = self._opener()

class AtomItem(Item):
    """An indivisible block of data.
    
    This is an abstract class.
    
    """
    def read(self):
        """Alias for properties["_content"]."""
        return self.properties["_content"]

    def write(self, value):
        """Alias for properties["_content"] = value."""
        self.properties["_content"] = value

class CapsuleItem(Item, list):
    """An ordered list of Items (atoms or capsules)

    This is an abstract class.

    """
    pass

class ItemProperties(MultiDict):
    """MultiDict with a default value, used as a properties storage.

    You have to give a reference to the item to the constructor. You can force
    some properties to a value giving a dictionnary as "storage_properties"
    argument.
    
    >>> from _test.corks import CorkItem
    >>> item = CorkItem({'a': 'A', 'b': 'B'})
    >>> prop = item.properties
    
    ItemProperties works as a dictionnary:
    >>> prop['cork_prop']
    'I am a cork prop'
    
    But it can contais multiple values:
    >>> prop.getlist('cork_prop')
    ['I am a cork prop', 'toto', 'tata']
    
    This key has been forced with "storage_properties":
    >>> prop['b']
    'B'
    
    You can modifie content and know if the item's data has been modified:
    >>> prop.parser_content_modified
    False
    >>> prop['cork_prop'] = 'new value'
    >>> prop['cork_prop']
    'new value'
    >>> prop.parser_content_modified
    True
    
    Storage properties can be accessed separately by a dictionnary:
    >>> prop.storage_properties
    {'a': 'A', 'b': 'B'}
    
    If a storage property has been changed, the old value is still reachable:
    >>> prop['b'] = 'toto'
    >>> prop.storage_properties_old
    {'a': 'A', 'b': 'B'}
    
    But the original value is not changed:
    >>> super(ItemProperties, prop).__getitem__('b')
    "item's b"
    
    Return None if the key does not exist:
    >>> prop['I do not exist']
    
    CorkItem has an alias "I am aliased" -> "I am not aliased":
    >>> prop['I am aliased']
    'value of: I am not aliased'
    >>> prop['I am not aliased']
    'value of: I am not aliased'

    """
    
    def __init__(self, item, storage_properties={}):
        """Load item properties.

        The "storage_properties" argument is a dictionnary used to set default
        values for some properties.

        For performance purpose, note that the load is lazy: calling this
        function does not really load the item in memory.
        """
        # Up-to-date properties
        self.storage_properties = storage_properties
        # Properties set before last synchronizing on storage
        self.storage_properties_old = deepcopy(storage_properties)
        self.parser_content_modified = False

        # Internal values set for lazy load
        self._item = item
        self._loaded = False

    def __getitem__(self, key):
        """Return the item's "key" property."""
        # Lazy load: load item only if needed
        if not self._loaded:
            self._item._parse_data()
            self._loaded = True

        # Aliasing
        key = self._item.aliases.get(key, key)
        if key in self.storage_properties.keys():
            return self.storage_properties[key]
        else:
            try:
                return super(ItemProperties, self).__getitem__(key)
            except KeyError:
                return None
    
    def __setitem__(self, key, value):
        """Set the item's "key" property to "value"."""
        # Aliasing
        key = self._item.aliases.get(key, key)
        if key in self.storage_properties.keys():
            self.storage_properties[key] = value
        else:
            super(ItemProperties, self).__setitem__(key, value)
            self.parser_content_modified = True<|MERGE_RESOLUTION|>--- conflicted
+++ resolved
@@ -106,69 +106,7 @@
                 return subclass(*args, **kwargs)
         
         raise ValueError('Unknown format: ' + format)
-<<<<<<< HEAD
-
-    def serialize(self):
-        """Return the item serialized into a string"""
-        # Remove aliases
-        props = dict((self.aliases.get(key,key), self.properties[key])
-                     for key in self.properties.keys())
-        return _serialize(self, props)
-    
-    def _serialize(self, properties):
-        """Called by ``self.serialize''. Must return a data string"""
-        raise NotImplementedError("Abstract class")
-
-=======
-    
-    # TODO: TO BE DELETED ??????????
-    # NO !! Items need to override operators functions
-    # See vorbis item for example: comments can be lists.
-    #
-    #def matches(self, prop_name, operator, value):
-    #    """Return boolean
-    #
-    #    Check if the item's property <prop_name> matches <value> for the given
-    #    operator.
-    #
-    #    Availables operators are (see kalamar doc for further info):
-    #    - "=" -> equal
-    #    - "!=" -> different
-    #    - ">" -> greater than (alphabetically)
-    #    - "<" -> lower than (alphabetically)
-    #    - ">=" -> greater or equal (alphabetically)
-    #    - "<=" -> lower or equal (alphabetically)
-    #    - "~=" -> matches the given regexp
-    #    - "~!=" -> does not match the given regexp
-    #        availables regexp are python's re module's regexp
-    #    
-    #    >>> from _test.corks import CorkAccessPoint, cork_opener
-    #    >>> ap = CorkAccessPoint()
-    #    >>> item = Item(ap, cork_opener, {"toto": "ToTo"})
-    #    
-    #    Example:
-    #    >>> item.matches("toto", "~=", "[a-zA-Z]*")
-    #    True
-    #    >>> item.matches("toto", "#", "")
-    #    Traceback (most recent call last):
-    #    ...
-    #    OperatorNotAvailable: #
-    #
-    #    Some descendants of Item class may overload _convert_value_type to get
-    #    the "greater than/lower than" operators working with a numerical
-    #    order (for instance).
-    #
-    #    """
-    #
-    #    prop_val = self.properties[prop_name]
-    #    value = self._convert_value_type(prop_name, value)
-    #    
-    #    try:
-    #        return utils.operators[operator](prop_val, value)
-    #    except KeyError:
-    #        raise kalamar.OperatorNotAvailable(operator)
-
->>>>>>> 3bb5b061
+
     @property
     def encoding(self):
         """Return the item's encoding.

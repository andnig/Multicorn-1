--- conflicted
+++ resolved
@@ -13,12 +13,12 @@
 # GNU General Public License for more details.
 #
 # You should have received a copy of the GNU General Public License
-# along with Koral library.  If not, see <http://www.gnu.org/licenses/>.
+# along with Kalamar library.  If not, see <http://www.gnu.org/licenses/>.
 
 """
 TODO : Change this docstring
 Create one for each
-independent site with it’s own configuration.
+independent site with its own configuration.
 """
 
 class Site(object):
@@ -64,147 +64,3 @@
         Remove/delete the item from the backend storage
         """
         raise NotImplementedError # TODO
-
-class Item:
-    """An abstract class used by Capsule and Atom.
-    
-    It represents every item you can get with kalamar.
-    
-    """
-    
-    def __init__(self):
-      self.properties = {} # TODO : This should be an instance of a class
-    
-    def matches(prop_name, operator, value):
-        """matches(prop_name, operator, value) -> boolean
-        
-        Check if the item's property <prop_name> matches <value> for the given
-        operator.
-        
-        Standards availables operators are :
-        - "=" -> equal
-        - "!=" -> different
-        - ">" -> greater than (alphabetically)
-        - "<" -> lower than (alphabetically)
-        - ">=" -> greater or equal (alphabetically)
-        - "<=" -> lower or equal (alphabetically)
-        - "~=" -> matches the given regexp
-        - "~!=" -> does not match the given regexp (same as "!~=")
-        TODO : explain what regexp are availables
-        
-        Some descendants of Item class may want to overload the appropriates
-        fonctions to get the "greater than/lower than" operators working with a
-        numerical order (for instance).
-        
-        """
-        
-        prop_val = self.properties[prop_name]
-<<<<<<< HEAD
-        value = _convert_value_type(prop_name, value)
-        
-        if operator == "=":
-            return prop_val == value
-          
-        elif operator == "!=":
-            return prop_val != value
-          
-        elif operator == ">":
-            return prop_val > value
-          
-        elif operator == "<":
-            return prop_val < value
-          
-        elif operator == ">=":
-            return prop_val >= value
-          
-        elif operator == "<=":
-            return prop_val <= value
-          
-        elif operator == "~=":
-            raise NotImplementedError # TODO
-          
-        elif operator == "~!=" or operator == "!~=":
-            raise NotImplementedError # TODO
-          
-        else
-            raise OperatorNotAvailable(operator)
-    
-    class OperatorNotAvailable(Exception): pass
-    
-    def _convert_value_type(prop_name, value):
-        """Do nothing by default"""
-        return value
-=======
-        
-        if operator == "=":
-          return _matches_equal(prop_val, value)
-          
-        elif operator == "!=":
-          return _matches_different(prop_val, value)
-          
-        elif operator == ">":
-          return _matches_greater_than(prop_val, value)
-          
-        elif operator == "<":
-          return _matches_lower_than(prop_val, value)
-          
-        elif operator == ">=":
-          return _matches_greater_or_equal(prop_val, value)
-          
-        elif operator == "<=":
-          return _matches_lower_or_equals(prop_val, value)
-          
-        elif operator == "~=":
-          return _matches_regexp(prop_val, value)
-          
-        elif operator == "~!=" or operator == "!~=":
-          return _mismatches_regexp(prop_val, value)
-          
-        else
-          raise OperatorNotAvailable(operator)
-    
-    class OperatorNotAvailable(Exception): pass
-    
-    def _matches_equal(value1, value2):
-        return value1 == value2
-    
-    def _matches_different(value1, value2):
-        return value1 != value2
-    
-    def _matches_greater_than(value1, value2):
-        return value1 > value2
-    
-    def _matches_lower_than(value1, value2):
-        return value1 < value2
-    
-    def _matches_greater_or_equal(value1, value2):
-        return value1 >= value2
-    
-    def _matches_lower_or_equal(value1, value2):
-        return value1 <= value2
-    
-    def _matches_regexp(value1, value2):
-        raise NotImplementedError #TODO
-    
-    def _mismatches_regexp(value1, value2):
-        return not(_matches_regexp(value1, value2))
->>>>>>> b7cdeb1b
-        
-    access_point = property(_get_access_point, _set_access_point)
-    extractor = property(_get_extractor)
-    accessor = property(_get_accessor)
-    
-    def _get_properties(self):
-        raise NotImplementedError # TODO
-    
-    def _set_properties(self):
-        raise NotImplementedError # TODO
-    
-    def _get_access_point(self):
-        raise NotImplementedError # TODO
-    
-    def _get_extractor(self):
-        raise NotImplementedError # TODO
-    
-    def _get_accessor(self):
-        raise NotImplementedError # TODO

# -*- coding: utf-8 -*-
# This file is part of Dyko
# Copyright © 2008-2010 Kozea
#
# This library is free software: you can redistribute it and/or modify
# it under the terms of the GNU General Public License as published by
# the Free Software Foundation, either version 3 of the License, or
# (at your option) any later version.
#
# This library is distributed in the hope that it will be useful,
# but WITHOUT ANY WARRANTY; without even the implied warranty of
# MERCHANTABILITY or FITNESS FOR A PARTICULAR PURPOSE.  See the
# GNU General Public License for more details.
#
# You should have received a copy of the GNU General Public License
# along with Kraken.  If not, see <http://www.gnu.org/licenses/>.

"""
Site
====

WSGI interface.

Instances of the Site class are WSGI applications. Create one for each
independent site with its own configuration.

"""

import datetime
import hashlib
import mimetypes
import re
import os
import sys
import types
import werkzeug
import werkzeug.contrib.securecookie
import werkzeug.wrappers
from werkzeug.exceptions import HTTPException
from werkzeug.routing import Map, Rule 
from functools import partial
from .template import BUILTIN_ENGINES, find_template


def _find_static_part(rule):
    """Return a possible template path from a rule.
    
    >>> _find_static_part("/url/")
    '/url/'
    >>> _find_static_part("/url/<string:id>")
    '/url/'
    >>> _find_static_part("/url/<int:foo>/bar")
    '/url/foo/bar'
    >>> _find_static_part("/url/<int:foo>/bar/<string:baz>")
    '/url/foo/bar/'

    """
    regexp = r"<\w+:(\w+)>(/\w+)"
    first_pass = re.sub(regexp, r"\1\2", rule)
    return re.sub(r"/<\w+:(\w+)>/?$", "/", first_pass)


def expose_template(rule=None, template=None, **kw):
    """Decorator exposing a method as a template filler.

    The decorated function will be registered as an endpoint for the rule.
    
    :param rule: Werkzeug url path. If ommitted, will default to the function
        name.
    :param template: Path to the template which should be filled with the
        dictionary returned by the decorated function. If ommitted, will
        default to the rule.
    :param kw: Keyword arguments passed directly to
        :meth:`werkzeug.routing.Rule.__init__`.
        
    """
    def decorate(rule, template, f):
        """ Decorator that set a response attribute on a method to a
            TemplateResponse instance, initialized with the template
        """
        rule = rule or "/%s/" % f.__name__
        template = (template or _find_static_part(rule)).strip(os.path.sep)
        def template_renderer(request, **kwargs):
            return TemplateResponse(f.krakensite, template,
                    f(request, **kwargs))
        kw["endpoint"] = template_renderer
        f.kw = kw
        f.kraken_rule = rule
        return f

    return partial(decorate, rule, template)


class Request(werkzeug.wrappers.Request):
    """Request object managing sessions with encrypted cookies."""
    def __init__(self, environ, session_secret_key=None):
        super(Request, self).__init__(environ)
        self.session_secret_key = session_secret_key

    @werkzeug.utils.cached_property
    def session(self):
        """Request session."""
        return werkzeug.contrib.securecookie.SecureCookie.load_cookie(
            self, secret_key=self.session_secret_key)


class TemplateResponse(werkzeug.wrappers.Response):
    """Response serving a template."""
    def __init__(self, site, path, values):
        template = find_template(path, site.engines, site.template_root)
        if template:
            template_name, extension, engine = template
            mimetype = mimetypes.guess_type(u"_." + str(extension))[0]
            content = site.render_template(engine, template_name, values)
            super(TemplateResponse, self).__init__(content, mimetype=mimetype)
        else:
            raise werkzeug.exceptions.NotFound


class StaticFileResponse(werkzeug.wrappers.Response):
    """Response serving a static file.

    Respond with a static file, guessing the mimitype from the filename,
    and using WSGI’s ``file_wrapper`` when available.

    """
    def __init__(self, filename):
        """Create the response with the ``filename`` static file."""
        super(StaticFileResponse, self).__init__(filename)

        if not os.path.isfile(filename):
            raise werkzeug.exceptions.NotFound
        self.filename = filename
        self.file_obj = open(self.filename, "rb")
        self.file_stat = os.stat(self.filename)

    def __call__(self, environ, start_response):
        """Return the file and set the response headers."""
        etag = "%s,%s,%s" % (
            self.filename.encode("utf-8"), self.file_stat.st_size,
            self.file_stat.st_mtime)
        # The hashlib module has a "md5" function
        # pylint: disable=E1101
        etag = '"%s"' % hashlib.md5(etag).hexdigest()
        # pylint: enable=E1101
        headers = [("Date", werkzeug.utils.http_date()), ("Etag", etag)]
        # round to 1 second precision: no more than the HTTP header
        mtime = datetime.datetime.utcfromtimestamp(int(self.file_stat.st_mtime))
        if not werkzeug.http.is_resource_modified(
            environ, etag=etag, last_modified=mtime):
            start_response("304 Not Modified", headers)
            return []

        mimetype, encoding = mimetypes.guess_type(self.filename)
        headers.extend((
                ("Content-Type", mimetype or "application/octet-stream"),
                ("Content-Length", str(self.file_stat.st_size)),
                ("Last-Modified", werkzeug.utils.http_date(
                        self.file_stat.st_mtime))))
        if encoding:
            headers.extend((
                    ("Content-Encoding", encoding),))
        start_response("200 OK", headers)
        return werkzeug.wsgi.wrap_file(environ, self.file_obj)


<<<<<<< HEAD
def find_static_part(rule):
    """Return a possible template path from a rule.
    
    >>> find_static_part("/url/")
    '/url/'
    >>> find_static_part("/url/<string:id>")
    '/url/'
    >>> find_static_part("/url/<int:foo>/bar")
    '/url/foo/bar'
    >>> find_static_part("/url/<int:foo>/bar/<string:baz>")
    '/url/foo/bar/'

    """
    regexp = r'<\w+:(\w+)>(/\w+)'
    first_pass = re.sub(regexp, r'\1\2', rule)
    return re.sub(r'/<\w+:(\w+)>/?$', '/', first_pass)

    

def expose_template(rule=None, template=None, **kw):
    """ Decorator exposing a method as a template filler.

    The decorated function will be registered as an endpoint for the rule.
    
    :param rule:
        a werkzeug url path. If ommitted, will default to the function name
    :param template:
        a path to the template which should be filled with the dictionary
        returned by the decorated function. If ommitted, will default to the
        rule
    :param kw:
        keyword arguments passed directly to the werkzeug.routing.Rule.__init__
        method
        
        
    """
    def decorate(rule, template, f):
        """ Decorator that set a response attribute on a method to a
            TemplateResponse instance, initialized with the template
        """
        rule = rule or "/%s/" % f.__name__
        template = (template or find_static_part(rule)).strip(os.path.sep)
        def template_renderer(request, **kwargs):
            return TemplateResponse(f.krakensite, f.template,
                    f(request, **kwargs))
        kw['endpoint'] = template_renderer
        f.kw = kw
        f.template = template
        f.kraken_rule = rule
        return f
    return partial(decorate, rule, template)




=======
>>>>>>> eee2de9b
class Site(object):
    """WSGI application from a site root and a kalamar configuration file.

    :param site_root: Root folder for the site.
    :param template_root: Root folder for the templates.
    :param kalamar_site: Kalamar Site instance.
    :param secret_key: String used for signed cookies for sessions. Use
        something like ``os.urandom(20)`` to get one.

    """
    def __init__(self, site_root, template_root, kalamar_site=None,
                 secret_key=None, static_path="static",
                 fallback_on_template=True):
        """Initialize the Site."""
        self.site_root = os.path.expanduser(unicode(site_root))
        self.template_root = os.path.expanduser(unicode(template_root))
        self.kalamar_site = kalamar_site
        self.secret_key = secret_key
        self.static_path = static_path
        self.fallback_on_template = fallback_on_template

        self.engines = {}
        self.url_map = Map()
        for name, engine_class in BUILTIN_ENGINES.items():
            self.register_engine(name, engine_class)

        # Create a virtual package in sys.modules so that we can import
        # python modules in the site
        self.package_name = "kraken_site_%i" % id(self)
        module = types.ModuleType(self.package_name)
        module.__path__ = [self.site_root]
        module.kraken = self
        module.kalamar = self.kalamar_site
        sys.modules[self.package_name] = module

        def get_path(request, path, **kwargs):
            filename = os.path.join(self.template_root, self.static_path, path)
            if u"/.." in filename:
                raise werkzeug.exceptions.Forbidden
            return StaticFileResponse(filename)

        self.url_map.add(Rule(
                "/%s/<path:path>" % static_path.strip("/"), endpoint=get_path))
    
    def __call__(self, environ, start_response):
        """WSGI entry point for every HTTP request."""
        adapter = self.url_map.bind_to_environ(environ)
        request = Request(environ, self.secret_key)
        request.kraken = self
        request.kalamar = self.kalamar_site

        # Find a static file or a template matching request
        try:
            self.prehandle(request)
            handler, values = adapter.match()
            response = handler(request, **values)
        except werkzeug.exceptions.NotFound, exception:
            if self.fallback_on_template:
                try:
                    response = self.simple_template(request)
                except HTTPException, exception:
                    return exception(environ, start_response)
            else:
                return exception(environ, start_response)
        except HTTPException, exception:
            return exception(environ, start_response)

        # Add session cookie if needed
        if "session" in request.__dict__:
            request.session.save_cookie(response)

        return response(environ, start_response)

    def prehandle(self, request):
        """Dummy method called before trying to match the url"""
        pass

    def simple_template(self, request):
        path = request.path
        if u"../" in path or "/." in path:
            raise werkzeug.exceptions.Forbidden
        kwargs = {}
        kwargs["request"] = request
        kwargs["import_"] = self.import_
        response = TemplateResponse(self, "%s" %
            path.strip(os.path.sep),
            kwargs)
        if not request.path.endswith(u"/"):
            response = werkzeug.utils.append_slash_redirect(
                request.environ)
        return response
    
    def render_template(self, site_engine, template_name, values=None,
                        lang=None, modifiers=None):
        """Shorthand to the engine render method."""
        return self.engines[site_engine].render(
            template_name, values or {}, lang, modifiers)

    def import_(self, name):
        """Helper for python controllers to "import" other controllers.

        Return a module object.

        >>> import kraken.tests
        >>> site = kraken.tests.make_site()
        >>> module = site.import_("inexistent")
        Traceback (most recent call last):
            ...
        ImportError: No module named inexistent
        >>> site.import_("lorem.ipsum") # doctest: +ELLIPSIS
        ...                             # doctest: +NORMALIZE_WHITESPACE
        <module 'kraken_site_....lorem.ipsum' 
            from '...kraken/tests/site/lorem/ipsum.py...'>

        """
        name = "%s.%s" % (self.package_name, name)
        # example: with name = "kraken_site_42.views.main", __import__(name)
        # returns the kraken_site_42 module with the views package
        # as an attribute, etc.
        module = __import__(name)
        for attr in name.split(".")[1:]:
            module = getattr(module, attr)
        return module

    def register_endpoint(self, function):
        """Registers function as an endpoint.
           The function must have an attribute "kraken_rule", defining the rule
           for werkzeug, and a "kw" attribute, defining the keywords arguments
           for the werkzeug rule.
        """
        function.krakensite = self
        self.url_map.add(Rule(function.kraken_rule, **function.kw))

    def register_controllers(self, module):
        """Register controllers from a module"""
        for attr in module.__dict__.values():
            if hasattr(attr, "__call__") and hasattr(attr, "kraken_rule"):
                self.register_endpoint(attr)

    def register_engine(self, name, engine_class):
        """Add a template engine to this site.
        
        :param name: Identifier string for this engine. Pass the same value
            to :meth:`render` to use the registered engine.
        :param engine_class: A concrete subclass of :class:`BaseEngine`.
        
        """
        self.engines[name] = engine_class(self.template_root)<|MERGE_RESOLUTION|>--- conflicted
+++ resolved
@@ -80,11 +80,8 @@
         """
         rule = rule or "/%s/" % f.__name__
         template = (template or _find_static_part(rule)).strip(os.path.sep)
-        def template_renderer(request, **kwargs):
-            return TemplateResponse(f.krakensite, template,
-                    f(request, **kwargs))
-        kw["endpoint"] = template_renderer
         f.kw = kw
+        f.template_path = template
         f.kraken_rule = rule
         return f
 
@@ -164,64 +161,6 @@
         return werkzeug.wsgi.wrap_file(environ, self.file_obj)
 
 
-<<<<<<< HEAD
-def find_static_part(rule):
-    """Return a possible template path from a rule.
-    
-    >>> find_static_part("/url/")
-    '/url/'
-    >>> find_static_part("/url/<string:id>")
-    '/url/'
-    >>> find_static_part("/url/<int:foo>/bar")
-    '/url/foo/bar'
-    >>> find_static_part("/url/<int:foo>/bar/<string:baz>")
-    '/url/foo/bar/'
-
-    """
-    regexp = r'<\w+:(\w+)>(/\w+)'
-    first_pass = re.sub(regexp, r'\1\2', rule)
-    return re.sub(r'/<\w+:(\w+)>/?$', '/', first_pass)
-
-    
-
-def expose_template(rule=None, template=None, **kw):
-    """ Decorator exposing a method as a template filler.
-
-    The decorated function will be registered as an endpoint for the rule.
-    
-    :param rule:
-        a werkzeug url path. If ommitted, will default to the function name
-    :param template:
-        a path to the template which should be filled with the dictionary
-        returned by the decorated function. If ommitted, will default to the
-        rule
-    :param kw:
-        keyword arguments passed directly to the werkzeug.routing.Rule.__init__
-        method
-        
-        
-    """
-    def decorate(rule, template, f):
-        """ Decorator that set a response attribute on a method to a
-            TemplateResponse instance, initialized with the template
-        """
-        rule = rule or "/%s/" % f.__name__
-        template = (template or find_static_part(rule)).strip(os.path.sep)
-        def template_renderer(request, **kwargs):
-            return TemplateResponse(f.krakensite, f.template,
-                    f(request, **kwargs))
-        kw['endpoint'] = template_renderer
-        f.kw = kw
-        f.template = template
-        f.kraken_rule = rule
-        return f
-    return partial(decorate, rule, template)
-
-
-
-
-=======
->>>>>>> eee2de9b
 class Site(object):
     """WSGI application from a site root and a kalamar configuration file.
 
@@ -257,7 +196,8 @@
         module.kalamar = self.kalamar_site
         sys.modules[self.package_name] = module
 
-        def get_path(request, path, **kwargs):
+        def get_path(request, kwargs):
+            path = kwargs.pop('path')
             filename = os.path.join(self.template_root, self.static_path, path)
             if u"/.." in filename:
                 raise werkzeug.exceptions.Forbidden
@@ -277,7 +217,7 @@
         try:
             self.prehandle(request)
             handler, values = adapter.match()
-            response = handler(request, **values)
+            response = handler(request, values)
         except werkzeug.exceptions.NotFound, exception:
             if self.fallback_on_template:
                 try:
@@ -346,6 +286,15 @@
             module = getattr(module, attr)
         return module
 
+    def _render_controller(self, function, request, kwargs):
+        values = function(request, **kwargs)
+        template_name, extension, engine = function.template
+        mimetype = mimetypes.guess_type(u"_." + str(extension))[0]
+        content = self.render_template(engine, template_name, values)
+        return werkzeug.wrappers.Response(content, mimetype = mimetype)
+
+
+
     def register_endpoint(self, function):
         """Registers function as an endpoint.
            The function must have an attribute "kraken_rule", defining the rule
@@ -353,6 +302,9 @@
            for the werkzeug rule.
         """
         function.krakensite = self
+        function.template = find_template(function.template_path, self.engines, self.template_root)
+        function.kw['endpoint'] = partial(self._render_controller,
+                 function)
         self.url_map.add(Rule(function.kraken_rule, **function.kw))
 
     def register_controllers(self, module):

import os.path
import werkzeug


def make_site(secret_key=None):
    # import kraken here so that coverage sees module-level statements
    import kraken
    root = os.path.join(os.path.dirname(__file__), 'site')
<<<<<<< HEAD
    return kraken.Site(
        site_root=root,
        koral_site=koral.Site(root),
        static_path="__logo/",
        static_url="/static/",
        secret_key=secret_key)
=======
    return kraken.Site(site_root=root, template_root=root, secret_key=secret_key)
>>>>>>> aab1bb30


class KrakenSiteMixin(object):
    test_app = None
    def setUp(self):
        """
        Create a ``Client`` that simulates HTTP requests
        See http://werkzeug.pocoo.org/documentation/0.5/test.html
        """
        if self.__class__.test_app is None:
            self.__class__.test_app = make_site(
                secret_key=getattr(self, 'site_secret_key', None)
            )
        
        self.client = werkzeug.Client(self.test_app, werkzeug.BaseResponse)

<<<<<<< HEAD
if __name__ == '__main__':
    site = make_site()
    kraken.runserver(site)
=======

def make_app(secret_key=None):
    from kraken.routing import KrakenApplication
    root = os.path.join(os.path.dirname(__file__), 'site')
    return KrakenApplication(
            site_root=root,
            template_root=root,
            secret_key=secret_key,
            static_path="__logo/")

class KrakenApplicationMixin(object):
    test_app = None
    def setUp(self):
        """
        Create a ``Client`` that simulates HTTP requests
        See http://werkzeug.pocoo.org/documentation/0.5/test.html
        """
        if self.__class__.test_app is None:
            self.__class__.test_app = make_app(
                secret_key=getattr(self, 'site_secret_key', None)
            )
        self.client = werkzeug.Client(self.test_app, werkzeug.BaseResponse)
>>>>>>> aab1bb30
<|MERGE_RESOLUTION|>--- conflicted
+++ resolved
@@ -6,16 +6,11 @@
     # import kraken here so that coverage sees module-level statements
     import kraken
     root = os.path.join(os.path.dirname(__file__), 'site')
-<<<<<<< HEAD
-    return kraken.Site(
-        site_root=root,
-        koral_site=koral.Site(root),
-        static_path="__logo/",
-        static_url="/static/",
-        secret_key=secret_key)
-=======
-    return kraken.Site(site_root=root, template_root=root, secret_key=secret_key)
->>>>>>> aab1bb30
+    return kraken.Site(root,
+            root, 
+            secret_key=secret_key,
+            static_path=os.path.join(root, '__logo'),
+            static_url="/static/")
 
 
 class KrakenSiteMixin(object):
@@ -31,32 +26,13 @@
             )
         
         self.client = werkzeug.Client(self.test_app, werkzeug.BaseResponse)
+    def tearDown(self):
+        from kraken import site
+        self.__class__.test_app = None
+        site.url_map = werkzeug.routing.Map()
 
-<<<<<<< HEAD
+
 if __name__ == '__main__':
+    import kraken
     site = make_site()
     kraken.runserver(site)
-=======
-
-def make_app(secret_key=None):
-    from kraken.routing import KrakenApplication
-    root = os.path.join(os.path.dirname(__file__), 'site')
-    return KrakenApplication(
-            site_root=root,
-            template_root=root,
-            secret_key=secret_key,
-            static_path="__logo/")
-
-class KrakenApplicationMixin(object):
-    test_app = None
-    def setUp(self):
-        """
-        Create a ``Client`` that simulates HTTP requests
-        See http://werkzeug.pocoo.org/documentation/0.5/test.html
-        """
-        if self.__class__.test_app is None:
-            self.__class__.test_app = make_app(
-                secret_key=getattr(self, 'site_secret_key', None)
-            )
-        self.client = werkzeug.Client(self.test_app, werkzeug.BaseResponse)
->>>>>>> aab1bb30
